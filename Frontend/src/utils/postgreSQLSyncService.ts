import { supabase } from './supabaseClient';
import supabaseAuth from './supabaseAuth';
import AsyncStorage from '@react-native-async-storage/async-storage';
import {
    getUserProfileByFirebaseUid,
    getUnsyncedFoodLogs,
    getUnsyncedWeightEntries,
    getUnsyncedStreaks,
    getCheatDaySettings,
    getSubscriptionStatus,
    addUserProfile,
    addFoodLog,
    addWeightEntryLocal,
    checkAndUpdateStreak,
    initializeCheatDaySettings,
    updateSubscriptionStatus,
    getUnsyncedUserProfiles,
    markUserProfileSynced,
    markWeightEntriesSynced,
    markStreakSynced,
    updateUserProfile
} from './database';
import { AppState, AppStateStatus } from 'react-native';
import { subscribeToDatabaseChanges } from './databaseWatcher';
import { getLastSyncTime, updateLastSyncTime } from './database';
import { isLikelyOffline } from './networkUtils';

// REMOVED: Periodic sync is no longer needed with dual-write architecture
// const SYNC_INTERVAL_MS = 6 * 60 * 60 * 1000; // 6 hours

export interface SyncStats {
    usersUploaded: number;
    foodLogsUploaded: number;
    weightsUploaded: number;
    streaksUploaded: number;
    subscriptionsUploaded: number;
    cheatDaySettingsUploaded: number;
    userSettingsUploaded: number;
    totalErrors: number;
    lastSyncTime: string;
}

export interface SyncResult {
    success: boolean;
    stats: SyncStats;
    errors: string[];
}

export interface RestoreStats {
    usersRestored: number;
    foodLogsRestored: number;
    weightsRestored: number;
    streaksRestored: number;
    subscriptionsRestored: number;
    cheatDaySettingsRestored: number;
    userSettingsRestored: number;
    totalErrors: number;
}

export interface RestoreResult {
    success: boolean;
    stats: RestoreStats;
    errors: string[];
}

class PostgreSQLSyncService {
    private lastSyncTime: Date | null = null;
    private isSyncing: boolean = false;
    private syncIntervalId: NodeJS.Timeout | null = null;
    private changeTracker: Set<string> = new Set(); // Track what data has changed
    private appStateSubscription: any = null;
    private isAppActive: boolean = true;
    private pendingSync: boolean = false;
    private dbChangeUnsubscribe: (() => void) | null = null;

    constructor() {
<<<<<<< HEAD
        // REMOVED: No longer need event-driven sync with dual-write architecture
        // this.setupEventDrivenSync();
=======
        this.setupEventDrivenSync();
        // Listen for database changes so we know when local data mutated
        this.dbChangeUnsubscribe = subscribeToDatabaseChanges(() => {
            // Track a generic change and decide if we should sync
            this.trackChange('user'); // type not important – just indicates change
            this.maybeSyncAfterChange();
        });
    }

    // Helper function to safely parse JSON with error handling
    private safeJSONParse<T>(jsonString: string | null, fallback: T): T {
        if (!jsonString) return fallback;
        try {
            return JSON.parse(jsonString);
        } catch (error) {
            console.error('JSON parse error:', error);
            console.warn('Corrupted data detected, using fallback value');
            return fallback;
        }
    }

    // Setup event-driven sync instead of periodic sync
    private setupEventDrivenSync() {
        // Listen to app state changes
        this.appStateSubscription = AppState.addEventListener('change', this.handleAppStateChange.bind(this));

        // Remove any leftover periodic sync
        if (this.syncIntervalId) {
            clearInterval(this.syncIntervalId);
            this.syncIntervalId = null;
        }
    }
>>>>>>> b347e430

        // REMOVED: Database change subscription for sync is no longer needed
        // Changes are immediately written to cloud with dual-write
        // this.dbChangeUnsubscribe = subscribeToDatabaseChanges(() => {
        //     this.trackChange('user');
        //     this.maybeSyncAfterChange();
        // });

        console.log('✅ PostgreSQLSyncService initialized (restore-only mode)');
    }

    // REMOVED: No longer needed with dual-write architecture
    // private setupEventDrivenSync() {
    //     this.appStateSubscription = AppState.addEventListener('change', this.handleAppStateChange.bind(this));
    //     if (this.syncIntervalId) {
    //         clearInterval(this.syncIntervalId);
    //         this.syncIntervalId = null;
    //     }
    // }

    // REMOVED: No longer needed with dual-write architecture
    // private handleAppStateChange(nextAppState: AppStateStatus) {
    //     const wasActive = this.isAppActive;
    //     this.isAppActive = nextAppState === 'active';
    //     if (wasActive && nextAppState === 'background') {
    //         this.checkAndPerformBackgroundSync();
    //     }
    // }

    // REMOVED: No longer needed with dual-write architecture
    // private async checkAndPerformBackgroundSync() {
    //     try {
    //         const currentUser = await supabaseAuth.getCurrentUser();
    //         if (!currentUser) return;
    //         if (!(await this.hasUnsyncedChanges())) {
    //             console.log('📱 No unsynced changes detected for background sync');
    //             return;
    //         }
    //         if (!this.isIntervalElapsed()) {
    //             console.log('📱 Background sync skipped – 6-hour interval not reached');
    //             return;
    //         }
    //         console.log('📱 Background sync triggered');
    //         await this.syncToPostgreSQL();
    //     } catch (error) {
    //         console.error('Error in background sync:', error);
    //     }
    // }

    private async isOnline(): Promise<boolean> {
        try {
            return !(await isLikelyOffline());
        } catch (_) {
            return false;
        }
    }

    // REMOVED: No longer needed with dual-write architecture
    // private isIntervalElapsed(): boolean {
    //     const now = Date.now();
    //     if (!this.lastSyncTime) return true;
    //     return (now - this.lastSyncTime.getTime()) >= SYNC_INTERVAL_MS;
    // }

    // REMOVED: No longer needed with dual-write architecture
    // Changes are immediately written to cloud, no need to wait for interval
    // private async maybeSyncAfterChange(): Promise<void> {
    //     if (this.isSyncing) return;
    //     if (!(await this.hasUnsyncedChanges())) return;
    //     if (!(await this.isOnline())) {
    //         console.log('🚫 Device offline – marking sync as pending');
    //         this.pendingSync = true;
    //         await updateLastSyncTime('pending');
    //         return;
    //     }
    //     if (this.isIntervalElapsed()) {
    //         await this.syncToPostgreSQL();
    //     } else {
    //         console.log('⏳ Sync interval not yet elapsed – will sync later');
    //         this.pendingSync = true;
    //         await updateLastSyncTime('pending');
    //     }
    // }

    // Load metadata at app start
    private async loadMeta(): Promise<void> {
        try {
            const meta = await getLastSyncTime();
            if (meta && meta.lastSync) {
                this.lastSyncTime = new Date(meta.lastSync);
            }
            this.pendingSync = meta?.syncStatus === 'pending';
        } catch (err) {
            console.warn('Failed to load sync metadata', err);
        }
    }

    public async initializeOnAppLaunch(): Promise<void> {
        // REMOVED: Periodic sync logic - dual-write handles immediate cloud backup
        // With dual-write architecture, data is immediately written to cloud
        // This method is no longer needed but kept for potential future use
        console.log('ℹ️ Sync service initialized (dual-write mode - no periodic sync needed)');
    }

    // REMOVED: No longer needed with dual-write architecture
    // Changes are immediately written to cloud, no need to track them
    // public trackChange(dataType: 'user' | 'foodlog' | 'weight' | 'streak' | 'goals' | 'subscription' | 'cheatday') {
    //     this.changeTracker.add(dataType);
    //     console.log(`📝 Change tracked: ${dataType}`);
    // }

    // REMOVED: No longer needed with dual-write architecture
    // public clearChangeTracking(dataType?: string) {
    //     if (dataType) {
    //         this.changeTracker.delete(dataType);
    //     } else {
    //         this.changeTracker.clear();
    //     }
    // }

    // Remove the old periodic sync method
    private async checkAndPerformSync() {
        // This method is no longer needed - replaced with event-driven sync
    }

    private async hasUnsyncedChanges(): Promise<boolean> {
        try {
            // If no changes tracked, skip expensive database queries
            if (this.changeTracker.size === 0) {
                return false;
            }

            const currentUser = await supabaseAuth.getCurrentUser();
            if (!currentUser) return false;

            const [unsyncedUsers, unsyncedFoodLogs, unsyncedWeights, unsyncedStreaks] = await Promise.all([
                getUnsyncedUserProfiles(),
                getUnsyncedFoodLogs(),
                getUnsyncedWeightEntries(),
                getUnsyncedStreaks()
            ]);

            return unsyncedUsers.length > 0 ||
                unsyncedFoodLogs.length > 0 ||
                unsyncedWeights.length > 0 ||
                unsyncedStreaks.length > 0;
        } catch (error) {
            console.error('Error checking for unsynced changes:', error);
            return false;
        }
    }

    // Get PostgreSQL user ID from Supabase UID
    private async getPostgreSQLUserId(supabaseUid: string): Promise<string | null> {
        try {
            // Check if users table exists and has the correct structure
            const { data, error } = await supabase
                .from('users')
                .select('id, firebase_uid')
                .eq('firebase_uid', supabaseUid) // Use firebase_uid instead of supabase_uid
                .single();

            if (error) {
                if (error.code === 'PGRST116' || error.code === '42703') {
                    console.log('ℹ️ User not found in PostgreSQL - nothing to restore');
                    return null; // User doesn't exist in PostgreSQL or column doesn't exist
                }
                throw error;
            }

            return data?.id || null;
        } catch (error) {
            console.error('Error getting PostgreSQL user ID:', error);
            return null;
        }
    }

    // Sync SQLite data to PostgreSQL (Backup)
    async syncToPostgreSQL(): Promise<SyncResult> {
        if (this.isSyncing) {
            throw new Error('Sync already in progress');
        }

        if (!(await this.isOnline())) {
            console.log('🚫 Cannot sync – device offline');
            this.pendingSync = true;
            await updateLastSyncTime('pending');
            return {
                success: false,
                stats: {
                    usersUploaded: 0,
                    foodLogsUploaded: 0,
                    weightsUploaded: 0,
                    streaksUploaded: 0,
                    subscriptionsUploaded: 0,
                    cheatDaySettingsUploaded: 0,
                    userSettingsUploaded: 0,
                    totalErrors: 1,
                    lastSyncTime: new Date().toISOString()
                },
                errors: ['Device offline']
            };
        }

        this.isSyncing = true;
        const errors: string[] = [];
        const stats: SyncStats = {
            usersUploaded: 0,
            foodLogsUploaded: 0,
            weightsUploaded: 0,
            streaksUploaded: 0,
            subscriptionsUploaded: 0,
            cheatDaySettingsUploaded: 0,
            userSettingsUploaded: 0,
            totalErrors: 0,
            lastSyncTime: new Date().toISOString()
        };

        try {
            const currentUser = await supabaseAuth.getCurrentUser();
            if (!currentUser) {
                throw new Error('User not authenticated');
            }

            console.log('🔄 Starting PostgreSQL sync...');

            // 1. Sync User Profile (includes goals and cheat day settings)
            await this.syncUserProfile(currentUser.id, stats, errors);

            // 2. Sync Food Logs
            await this.syncFoodLogs(currentUser.id, stats, errors);

            // 3. Sync Weight Entries
            await this.syncWeightEntries(currentUser.id, stats, errors);

            // 4. Sync Subscriptions
            await this.syncSubscriptions(currentUser.id, stats, errors);

            // 5. Sync User Streaks to user_streaks table
            await this.syncUserStreaks(currentUser.id, stats, errors);

            // 6. Sync User Settings (includes AsyncStorage: streaks, daily goals, notifications, privacy)
            await this.syncUserSettings(currentUser.id, stats, errors);

            this.lastSyncTime = new Date();
            stats.totalErrors = errors.length;
            this.pendingSync = false;
            await updateLastSyncTime('success');

            console.log('✅ PostgreSQL sync completed:', stats);

            return {
                success: errors.length === 0,
                stats,
                errors
            };

        } catch (error: any) {
            console.error('❌ PostgreSQL sync failed:', error);

            // Check for RLS policy violation indicating user deleted server-side
            const isRLSError = error?.message?.includes('does not exist') ||
                              error?.message?.includes('User from sub claim') ||
                              error?.code === 'PGRST116' ||
                              error?.status === 403;

            if (isRLSError) {
                console.error('🔴 RLS violation detected during sync - user deleted server-side, forcing logout');
                try {
                    const supabaseAuth = require('./supabaseAuth').default;
                    await supabaseAuth.signOut();
                } catch (logoutError) {
                    console.error('Error during RLS-triggered logout:', logoutError);
                }
            }

            errors.push(`Sync failed: ${error.message}`);
            stats.totalErrors = errors.length;
            await updateLastSyncTime('error');

            return {
                success: false,
                stats,
                errors
            };
        } finally {
            this.isSyncing = false;
        }
    }

    private async syncUserProfile(firebaseUid: string, stats: SyncStats, errors: string[]) {
        try {
            const unsyncedUsers = await getUnsyncedUserProfiles();
            const userProfile = unsyncedUsers.find(u => u.firebase_uid === firebaseUid);

            if (!userProfile) return;

            // Check if user exists in PostgreSQL
            let postgresUserId = await this.getPostgreSQLUserId(firebaseUid);

            // Ensure starting_weight is present – default to current weight if missing
            const startingWeightValue = (userProfile.starting_weight !== null && userProfile.starting_weight !== undefined)
                ? userProfile.starting_weight
                : userProfile.weight;

            const rawUserData = {
                firebase_uid: userProfile.firebase_uid,
                email: userProfile.email,
                first_name: userProfile.first_name,
                last_name: userProfile.last_name,
                date_of_birth: userProfile.date_of_birth,
                gender: userProfile.gender,
                height: userProfile.height,
                weight: userProfile.weight,
                target_weight: userProfile.target_weight,
                starting_weight: startingWeightValue,
                age: userProfile.age,
                location: userProfile.location,
                timezone: userProfile.timezone || 'UTC',
                activity_level: userProfile.activity_level,
                fitness_goal: userProfile.fitness_goal,
                weight_goal: userProfile.weight_goal,
                daily_calorie_target: userProfile.daily_calorie_target,
                protein_goal: userProfile.protein_goal,
                carb_goal: userProfile.carb_goal,
                fat_goal: userProfile.fat_goal,
                unit_preference: userProfile.unit_preference || 'metric',
                use_metric_system: Boolean(userProfile.use_metric_system),
                preferred_language: userProfile.preferred_language || 'en',
                dark_mode: Boolean(userProfile.dark_mode),
                dietary_restrictions: userProfile.dietary_restrictions,
                food_allergies: userProfile.food_allergies,
                cuisine_preferences: userProfile.cuisine_preferences,
                health_conditions: userProfile.health_conditions,
                diet_type: userProfile.diet_type,
                nutrient_focus: userProfile.nutrient_focus,
                weekly_workouts: userProfile.weekly_workouts,
                step_goal: userProfile.step_goal,
                water_goal: userProfile.water_goal,
                sleep_goal: userProfile.sleep_goal,
                workout_frequency: userProfile.workout_frequency,
                sleep_quality: userProfile.sleep_quality,
                stress_level: userProfile.stress_level,
                eating_pattern: userProfile.eating_pattern,
                motivations: userProfile.motivations,
                why_motivation: userProfile.why_motivation,
                projected_completion_date: userProfile.projected_completion_date,
                estimated_metabolic_age: userProfile.estimated_metabolic_age,
                estimated_duration_weeks: userProfile.estimated_duration_weeks,
                future_self_message: userProfile.future_self_message,
                future_self_message_type: userProfile.future_self_message_type,
                future_self_message_created_at: userProfile.future_self_message_created_at,
                push_notifications_enabled: Boolean(userProfile.push_notifications_enabled),
                email_notifications_enabled: Boolean(userProfile.email_notifications_enabled),
                sms_notifications_enabled: Boolean(userProfile.sms_notifications_enabled),
                marketing_emails_enabled: Boolean(userProfile.marketing_emails_enabled),
                sync_data_offline: Boolean(userProfile.sync_data_offline),
                onboarding_complete: Boolean(userProfile.onboarding_complete),
                // Cheat day settings (migrated from cheat_day_settings table)
                cheat_day_enabled: userProfile.cheat_day_enabled ? Boolean(userProfile.cheat_day_enabled) : false,
                cheat_day_frequency: userProfile.cheat_day_frequency || 7,
                last_cheat_day: userProfile.last_cheat_day,
                next_cheat_day: userProfile.next_cheat_day,
                preferred_cheat_day_of_week: userProfile.preferred_cheat_day_of_week,
                updated_at: new Date().toISOString()
            };

            // Sanitize: convert empty strings or invalid numbers to null
            const userData: Record<string, any> = {};
            Object.entries(rawUserData).forEach(([key, value]) => {
                if (value === '' || value === undefined) {
                    userData[key] = null;
                } else {
                    userData[key] = value;
                }
            });

            if (postgresUserId) {
                // Update existing user
                const { error } = await supabase
                    .from('users')
                    .update(userData)
                    .eq('id', postgresUserId);

                if (error) throw error;
            } else {
                // Insert new user
                const { data, error } = await supabase
                    .from('users')
                    .insert(userData)
                    .select('id')
                    .single();

                if (error) throw error;
                postgresUserId = data.id;
            }

            await markUserProfileSynced(firebaseUid);
            stats.usersUploaded++;

        } catch (error: any) {
            console.error('Error syncing user profile:', error);
            errors.push(`User profile sync error: ${error.message}`);
        }
    }

    private async syncFoodLogs(firebaseUid: string, stats: SyncStats, errors: string[]) {
        try {
            const unsyncedFoodLogs = await getUnsyncedFoodLogs();
            if (unsyncedFoodLogs.length === 0) return;

            // Note: We use firebaseUid directly for user_id to match RLS policy
            // The food_logs.user_id column stores firebase_uid (VARCHAR), not postgres UUID
            // RLS policy checks: auth.uid() = user_id, so we must use firebaseUid here

            for (const foodLog of unsyncedFoodLogs) {
                try {
                    const foodLogData = {
                        user_id: firebaseUid,
                        meal_id: Number(foodLog.meal_id),
                        food_name: String(foodLog.food_name),
                        brand_name: foodLog.brand_name ? String(foodLog.brand_name) : null,
                        meal_type: String(foodLog.meal_type),
                        date: String(foodLog.date),
                        quantity: foodLog.quantity ? String(foodLog.quantity) : null,
                        weight: foodLog.weight ? Number(foodLog.weight) : null,
                        weight_unit: foodLog.weight_unit ? String(foodLog.weight_unit) : 'g',
                        calories: Number(foodLog.calories),
                        proteins: Number(foodLog.proteins),
                        carbs: Number(foodLog.carbs),
                        fats: Number(foodLog.fats),
                        fiber: foodLog.fiber ? Number(foodLog.fiber) : null,
                        sugar: foodLog.sugar ? Number(foodLog.sugar) : null,
                        saturated_fat: foodLog.saturated_fat ? Number(foodLog.saturated_fat) : null,
                        polyunsaturated_fat: foodLog.polyunsaturated_fat ? Number(foodLog.polyunsaturated_fat) : null,
                        monounsaturated_fat: foodLog.monounsaturated_fat ? Number(foodLog.monounsaturated_fat) : null,
                        trans_fat: foodLog.trans_fat ? Number(foodLog.trans_fat) : null,
                        cholesterol: foodLog.cholesterol ? Number(foodLog.cholesterol) : null,
                        sodium: foodLog.sodium ? Number(foodLog.sodium) : null,
                        potassium: foodLog.potassium ? Number(foodLog.potassium) : null,
                        vitamin_a: foodLog.vitamin_a ? Number(foodLog.vitamin_a) : null,
                        vitamin_c: foodLog.vitamin_c ? Number(foodLog.vitamin_c) : null,
                        calcium: foodLog.calcium ? Number(foodLog.calcium) : null,
                        iron: foodLog.iron ? Number(foodLog.iron) : null,
                        healthiness_rating: foodLog.healthiness_rating ? Number(foodLog.healthiness_rating) : null,
                        notes: foodLog.notes ? String(foodLog.notes) : null,
                        image_url: String(foodLog.image_url),
                        file_key: String(foodLog.file_key || 'default_file_key')
                    };

                    const { error } = await supabase
                        .from('food_logs')
                        .insert(foodLogData);

                    if (error) throw error;

                    stats.foodLogsUploaded++;
                } catch (error: any) {
                    console.error(`Error syncing food log ${foodLog.id}:`, error);
                    errors.push(`Food log ${foodLog.id} sync error: ${error.message}`);
                }
            }

        } catch (error: any) {
            console.error('Error syncing food logs:', error);
            errors.push(`Food logs sync error: ${error.message}`);
        }
    }

    private async syncWeightEntries(firebaseUid: string, stats: SyncStats, errors: string[]) {
        try {
            const unsyncedWeights = await getUnsyncedWeightEntries();
            if (unsyncedWeights.length === 0) return;

            const postgresUserId = await this.getPostgreSQLUserId(firebaseUid);
            if (!postgresUserId) {
                errors.push('Cannot sync weight entries: User not found in PostgreSQL');
                return;
            }

            for (const weight of unsyncedWeights) {
                try {
                    const weightData = {
                        firebase_uid: firebaseUid,
                        weight: Number(weight.weight),
                        recorded_at: String(weight.recorded_at)
                    };

                    const { error } = await supabase
                        .from('user_weights')
                        .insert(weightData);

                    if (error) throw error;

                    stats.weightsUploaded++;
                } catch (error: any) {
                    console.error(`Error syncing weight entry ${weight.id}:`, error);
                    errors.push(`Weight entry ${weight.id} sync error: ${error.message}`);
                }
            }

            // Mark all weight entries as synced
            const weightIds = unsyncedWeights.map(w => w.id);
            await markWeightEntriesSynced(weightIds);

        } catch (error: any) {
            console.error('Error syncing weight entries:', error);
            errors.push(`Weight entries sync error: ${error.message}`);
        }
    }

    private async syncUserStreaks(firebaseUid: string, stats: SyncStats, errors: string[]) {
        try {
            const unsyncedStreaks = await getUnsyncedStreaks();
            if (unsyncedStreaks.length === 0) return;

            const postgresUserId = await this.getPostgreSQLUserId(firebaseUid);
            if (!postgresUserId) {
                errors.push('Cannot sync streaks: User not found in PostgreSQL');
                return;
            }

            for (const streak of unsyncedStreaks) {
                try {
                    const streakData = {
                        firebase_uid: firebaseUid,  // ✅ Fixed: use firebase_uid, not user_id
                        current_streak: Number(streak.current_streak),
                        longest_streak: Number(streak.longest_streak),
                        last_activity_date: streak.last_activity_date ? String(streak.last_activity_date) : null
                    };

                    // Check if streak record exists
                    const { data: existingStreak } = await supabase
                        .from('user_streaks')
                        .select('id')
                        .eq('firebase_uid', firebaseUid)  // ✅ Fixed: use firebase_uid
                        .single();

                    if (existingStreak) {
                        // Update existing streak
                        const { error } = await supabase
                            .from('user_streaks')
                            .update(streakData)
                            .eq('firebase_uid', firebaseUid);  // ✅ Fixed: use firebase_uid

                        if (error) throw error;
                    } else {
                        // Insert new streak
                        const { error } = await supabase
                            .from('user_streaks')
                            .insert(streakData);

                        if (error) throw error;
                    }

                    await markStreakSynced(firebaseUid);
                    stats.streaksUploaded++;
                } catch (error: any) {
                    console.error(`Error syncing streak for user ${firebaseUid}:`, error);
                    errors.push(`Streak sync error: ${error.message}`);
                }
            }

        } catch (error: any) {
            console.error('Error syncing user streaks:', error);
            errors.push(`User streaks sync error: ${error.message}`);
        }
    }

    private async syncSubscriptions(firebaseUid: string, stats: SyncStats, errors: string[]) {
        try {
            const subscription = await getSubscriptionStatus(firebaseUid);
            if (!subscription) return;

            const postgresUserId = await this.getPostgreSQLUserId(firebaseUid);
            if (!postgresUserId) {
                errors.push('Cannot sync subscription: User not found in PostgreSQL');
                return;
            }

            const subscriptionData = {
                user_id: postgresUserId,
                subscription_status: String(subscription.subscription_status || 'free'),
                start_date: String(subscription.start_date),
                end_date: subscription.end_date ? String(subscription.end_date) : null,
                trial_ends_at: subscription.trial_ends_at ? String(subscription.trial_ends_at) : null,
                canceled_at: subscription.canceled_at ? String(subscription.canceled_at) : null,
                auto_renew: Boolean(subscription.auto_renew),
                payment_method: subscription.payment_method ? String(subscription.payment_method) : null,
                subscription_id: subscription.subscription_id ? String(subscription.subscription_id) : null,
                updated_at: new Date().toISOString()
            };

            // Check if subscription exists
            const { data: existingSubscription } = await supabase
                .from('user_subscriptions')
                .select('id')
                .eq('firebase_uid', firebaseUid)
                .single();

            if (existingSubscription) {
                // Update existing subscription
                const { error } = await supabase
                    .from('user_subscriptions')
                    .update(subscriptionData)
                    .eq('firebase_uid', firebaseUid);

                if (error) throw error;
            } else {
                // Insert new subscription
                const { error } = await supabase
                    .from('user_subscriptions')
                    .insert(subscriptionData);

                if (error) throw error;
            }

            stats.subscriptionsUploaded++;

        } catch (error: any) {
            console.error('Error syncing subscription:', error);
            errors.push(`Subscription sync error: ${error.message}`);
        }
    }

    private async syncCheatDaySettings(firebaseUid: string, stats: SyncStats, errors: string[]) {
        try {
            const cheatDaySettings = await getCheatDaySettings(firebaseUid);
            if (!cheatDaySettings) return;

            // Sync cheat day settings directly into users table (embedded approach)
            const cheatDayData = {
                cheat_day_enabled: Boolean(cheatDaySettings.enabled !== false),
                cheat_day_frequency: Number(cheatDaySettings.frequency || 7),
                last_cheat_day: cheatDaySettings.lastCheatDay ? String(cheatDaySettings.lastCheatDay) : null,
                next_cheat_day: cheatDaySettings.nextCheatDay ? String(cheatDaySettings.nextCheatDay) : null,
                preferred_cheat_day_of_week: cheatDaySettings.preferredDayOfWeek ? Number(cheatDaySettings.preferredDayOfWeek) : null,
                updated_at: new Date().toISOString()
            };

            // Update users table with cheat day settings
            const { error } = await supabase
                .from('users')
                .update(cheatDayData)
                .eq('firebase_uid', firebaseUid);

            if (error) throw error;

            stats.cheatDaySettingsUploaded++;

        } catch (error) {
            console.error('Error syncing cheat day settings:', error);
            errors.push(`Cheat day settings sync error: ${error.message}`);
        }
    }

    private async syncUserSettings(firebaseUid: string, stats: SyncStats, errors: string[]) {
        try {
            console.log('📋 Syncing user settings from AsyncStorage to Supabase...');

            // Read all settings from AsyncStorage
            const [
                streaksData,
                dailyGoalsData,
                notificationSettings,
                dataSharingSettings,
                privacySettings
            ] = await Promise.all([
                AsyncStorage.getItem('user_streaks'),
                AsyncStorage.getItem('daily_goals'),
                AsyncStorage.getItem('notification_settings'),
                AsyncStorage.getItem('data_sharing_settings'),
                AsyncStorage.getItem('privacy_settings')
            ]);

            // Parse the data with error handling
            const parsedStreaks = this.safeJSONParse(streaksData, null);
            const parsedGoals = this.safeJSONParse(dailyGoalsData, null);
            const parsedNotifications = this.safeJSONParse(notificationSettings, {});
            const parsedDataSharing = this.safeJSONParse(dataSharingSettings, {});
            const parsedPrivacy = this.safeJSONParse(privacySettings, {});

            // Build ui_preferences object with streaks and daily goals
            const uiPreferences: any = {};
            if (parsedStreaks) {
                uiPreferences.streaks = parsedStreaks;
            }
            if (parsedGoals) {
                uiPreferences.daily_goals = parsedGoals;
            }

            // Check if user_settings exists in Supabase
            const { data: existingSettings } = await supabase
                .from('user_settings')
                .select('id')
                .eq('firebase_uid', firebaseUid)
                .single();

            const settingsData = {
                firebase_uid: firebaseUid,
                notification_settings: parsedNotifications,
                data_sharing_settings: parsedDataSharing,
                privacy_settings: parsedPrivacy,
                ui_preferences: uiPreferences,
                updated_at: new Date().toISOString()
            };

            if (existingSettings) {
                // Update existing settings
                const { error } = await supabase
                    .from('user_settings')
                    .update(settingsData)
                    .eq('firebase_uid', firebaseUid);

                if (error) throw error;
                console.log('✅ Updated user settings in Supabase');
            } else {
                // Create new user settings
                const { error } = await supabase
                    .from('user_settings')
                    .insert(settingsData);

                if (error) throw error;
                console.log('✅ Created user settings in Supabase');
            }

            stats.userSettingsUploaded++;
        } catch (error: any) {
            console.error('Error syncing user settings:', error);
            errors.push(`User settings sync error: ${error.message}`);
        }
    }

    // Restore data from PostgreSQL to SQLite (Backup)
    async restoreFromPostgreSQL(): Promise<RestoreResult> {
        const errors: string[] = [];
        const stats: RestoreStats = {
            usersRestored: 0,
            foodLogsRestored: 0,
            weightsRestored: 0,
            streaksRestored: 0,
            subscriptionsRestored: 0,
            cheatDaySettingsRestored: 0,
            userSettingsRestored: 0,
            totalErrors: 0
        };

        try {
            const currentUser = await supabaseAuth.getCurrentUser();
            if (!currentUser) {
                throw new Error('User not authenticated');
            }

            console.log('🔄 Starting PostgreSQL restore...');

            // Get PostgreSQL user ID
            const postgresUserId = await this.getPostgreSQLUserId(currentUser.id);
            if (!postgresUserId) {
                console.log('ℹ️ User not found in PostgreSQL - performing initial backup instead');
                await this.syncToPostgreSQL();
                return { success: true, stats, errors };
            }

            // 1. Restore User Profile (includes goals and cheat day settings)
            await this.restoreUserProfile(currentUser.id, postgresUserId, stats, errors);

            // 2. Restore Cheat Day Settings
            await this.restoreCheatDaySettings(currentUser.id, postgresUserId, stats, errors);

            // 3. Restore Food Logs
            await this.restoreFoodLogs(currentUser.id, postgresUserId, stats, errors);

            // 4. Restore Weight Entries
            await this.restoreWeightEntries(currentUser.id, postgresUserId, stats, errors);

            // 5. Restore Subscriptions
            await this.restoreSubscriptions(currentUser.id, postgresUserId, stats, errors);

            // 6. Restore User Streaks from user_streaks table
            await this.restoreUserStreaks(currentUser.id, postgresUserId, stats, errors);

            // 7. Restore User Settings (includes AsyncStorage: streaks, daily goals, notifications, privacy)
            await this.restoreUserSettings(currentUser.id, postgresUserId, stats, errors);

            stats.totalErrors = errors.length;

            console.log('✅ PostgreSQL restore completed:', stats);

            return {
                success: errors.length === 0,
                stats,
                errors
            };

        } catch (error: any) {
            console.error('❌ PostgreSQL restore failed:', error);

            // Check for RLS policy violation indicating user deleted server-side
            const isRLSError = error?.message?.includes('does not exist') ||
                              error?.message?.includes('User from sub claim') ||
                              error?.code === 'PGRST116' ||
                              error?.status === 403;

            if (isRLSError) {
                console.error('🔴 RLS violation detected during restore - user deleted server-side, forcing logout');
                try {
                    const supabaseAuth = require('./supabaseAuth').default;
                    await supabaseAuth.signOut();
                } catch (logoutError) {
                    console.error('Error during RLS-triggered logout:', logoutError);
                }
            }

            errors.push(`Restore failed: ${error.message}`);
            stats.totalErrors = errors.length;

            return {
                success: false,
                stats,
                errors
            };
        }
    }

    private async restoreUserProfile(firebaseUid: string, postgresUserId: string, stats: RestoreStats, errors: string[]) {
        try {
            const { data: user, error } = await supabase
                .from('users')
                .select('*')
                .eq('id', postgresUserId)
                .single();

            if (error) {
                if (error.code === 'PGRST116') {
                    return; // User doesn't exist
                }
                throw error;
            }

            // Check if user profile already exists locally
            const existingProfile = await getUserProfileByFirebaseUid(firebaseUid);

            if (!existingProfile) {
                // Create new profile
                const profileData = {
                    firebase_uid: user.firebase_uid,
                    email: user.email,
                    first_name: user.first_name,
                    last_name: user.last_name,
                    date_of_birth: user.date_of_birth,
                    gender: user.gender,
                    height: user.height,
                    weight: user.weight,
                    target_weight: user.target_weight,
                    starting_weight: user.starting_weight,
                    age: user.age,
                    location: user.location,
                    timezone: user.timezone,
                    activity_level: user.activity_level,
                    fitness_goal: user.fitness_goal,
                    weight_goal: user.weight_goal,
                    daily_calorie_target: user.daily_calorie_target,
                    protein_goal: user.protein_goal,
                    carb_goal: user.carb_goal,
                    fat_goal: user.fat_goal,
                    unit_preference: user.unit_preference,
                    use_metric_system: user.use_metric_system ? 1 : 0,
                    preferred_language: user.preferred_language,
                    dark_mode: user.dark_mode ? 1 : 0,
                    dietary_restrictions: user.dietary_restrictions,
                    food_allergies: user.food_allergies,
                    cuisine_preferences: user.cuisine_preferences,
                    health_conditions: user.health_conditions,
                    diet_type: user.diet_type,
                    nutrient_focus: user.nutrient_focus,
                    weekly_workouts: user.weekly_workouts,
                    step_goal: user.step_goal,
                    water_goal: user.water_goal,
                    sleep_goal: user.sleep_goal,
                    workout_frequency: user.workout_frequency,
                    sleep_quality: user.sleep_quality,
                    stress_level: user.stress_level,
                    eating_pattern: user.eating_pattern,
                    motivations: user.motivations,
                    why_motivation: user.why_motivation,
                    projected_completion_date: user.projected_completion_date,
                    estimated_metabolic_age: user.estimated_metabolic_age,
                    estimated_duration_weeks: user.estimated_duration_weeks,
                    future_self_message: user.future_self_message,
                    future_self_message_type: user.future_self_message_type,
                    future_self_message_created_at: user.future_self_message_created_at,
                    push_notifications_enabled: user.push_notifications_enabled ? 1 : 0,
                    email_notifications_enabled: user.email_notifications_enabled ? 1 : 0,
                    sms_notifications_enabled: user.sms_notifications_enabled ? 1 : 0,
                    marketing_emails_enabled: user.marketing_emails_enabled ? 1 : 0,
                    sync_data_offline: user.sync_data_offline ? 1 : 0,
                    onboarding_complete: user.onboarding_complete ? 1 : 0,
                    // Cheat day settings (migrated from cheat_day_settings table)
                    cheat_day_enabled: user.cheat_day_enabled ? 1 : 0,
                    cheat_day_frequency: user.cheat_day_frequency || 7,
                    last_cheat_day: user.last_cheat_day,
                    next_cheat_day: user.next_cheat_day,
                    preferred_cheat_day_of_week: user.preferred_cheat_day_of_week,
                    last_modified: new Date().toISOString()
                };

                await addUserProfile(profileData);
                stats.usersRestored++;
            } else {
                // Update existing profile with missing fields
                const updates = this.getMissingFields(existingProfile, user);
                if (Object.keys(updates).length > 0) {
                    await updateUserProfile(firebaseUid, updates, true);
                    stats.usersRestored++;
                }
            }

        } catch (error: any) {
            console.error('Error restoring user profile:', error);
            errors.push(`User profile restore error: ${error.message}`);
        }
    }

    private async restoreFoodLogs(firebaseUid: string, postgresUserId: string, stats: RestoreStats, errors: string[]) {
        try {
            // Get local user profile to get the correct local user_id
            const localProfile = await getUserProfileByFirebaseUid(firebaseUid);
            const localUserId = localProfile?.id || 1; // Fallback to 1 if profile not found

            const { data: rawFoodLogs, error } = await supabase
                .from('food_logs')
                .select('*')
                .eq('user_id', firebaseUid)
                .order('date', { ascending: false })
                .limit(100);

            if (error) throw error;

            const foodLogs: any[] = rawFoodLogs as any[];
            if (!foodLogs || foodLogs.length === 0) return;

            for (const foodLog of foodLogs) {
                try {
                    const foodLogData = {
                        meal_id: foodLog.meal_id,
                        user_id: localUserId, // Use actual local SQLite user ID
                        food_name: foodLog.food_name,
                        brand_name: foodLog.brand_name,
                        meal_type: foodLog.meal_type,
                        date: foodLog.date,
                        quantity: foodLog.quantity,
                        weight: foodLog.weight,
                        weight_unit: foodLog.weight_unit,
                        calories: foodLog.calories,
                        proteins: foodLog.proteins,
                        carbs: foodLog.carbs,
                        fats: foodLog.fats,
                        fiber: foodLog.fiber,
                        sugar: foodLog.sugar,
                        saturated_fat: foodLog.saturated_fat,
                        polyunsaturated_fat: foodLog.polyunsaturated_fat,
                        monounsaturated_fat: foodLog.monounsaturated_fat,
                        trans_fat: foodLog.trans_fat,
                        cholesterol: foodLog.cholesterol,
                        sodium: foodLog.sodium,
                        potassium: foodLog.potassium,
                        vitamin_a: foodLog.vitamin_a,
                        vitamin_c: foodLog.vitamin_c,
                        calcium: foodLog.calcium,
                        iron: foodLog.iron,
                        healthiness_rating: foodLog.healthiness_rating,
                        notes: foodLog.notes,
                        image_url: foodLog.image_url,
                        file_key: foodLog.file_key,
                        synced: 1, // Mark as synced since it came from PostgreSQL
                        sync_action: 'none',
                        last_modified: new Date().toISOString()
                    };

                    await addFoodLog(foodLogData);
                    stats.foodLogsRestored++;
                } catch (error: any) {
                    console.error(`Error restoring food log:`, error);
                    errors.push(`Food log restore error: ${error.message}`);
                }
            }

        } catch (error: any) {
            console.error('Error restoring food logs:', error);
            errors.push(`Food logs restore error: ${error.message}`);
        }
    }

    private async restoreWeightEntries(firebaseUid: string, postgresUserId: string, stats: RestoreStats, errors: string[]) {
        try {
            const { data: weights, error } = await supabase
                .from('user_weights')
                .select('*')
                .eq('firebase_uid', firebaseUid)
                .order('recorded_at', { ascending: false })
                .limit(50); // Restore last 50 weight entries

            if (error) throw error;
            if (!weights || weights.length === 0) return;

            for (const weight of weights) {
                try {
                    await addWeightEntryLocal(firebaseUid, weight.weight, true);
                    stats.weightsRestored++;
                } catch (error: any) {
                    console.error(`Error restoring weight entry:`, error);
                    errors.push(`Weight entry restore error: ${error.message}`);
                }
            }

        } catch (error: any) {
            console.error('Error restoring weight entries:', error);
            errors.push(`Weight entries restore error: ${error.message}`);
        }
    }

    private async restoreUserStreaks(firebaseUid: string, postgresUserId: string, stats: RestoreStats, errors: string[]) {
        try {
            console.log('🔄 Restoring user streaks from Supabase...');

            const { data: streak, error } = await supabase
                .from('user_streaks')
                .select('*')
                .eq('firebase_uid', firebaseUid)
                .single();

            if (error) {
                if (error.code === 'PGRST116') {
                    console.log('ℹ️ No streak data found in Supabase - will initialize fresh');
                    return; // Streak doesn't exist
                }
                throw error;
            }

            console.log('✅ Found streak data in Supabase:', {
                current_streak: streak.current_streak,
                longest_streak: streak.longest_streak,
                last_activity_date: streak.last_activity_date
            });

            // Restore to AsyncStorage
            const streakData = [{
                currentStreak: streak.current_streak || 0,
                longestStreak: streak.longest_streak || 0,
                lastActivityDate: streak.last_activity_date || new Date().toISOString().split('T')[0]
            }];
            await AsyncStorage.setItem('user_streaks', JSON.stringify(streakData));
            console.log('✅ Restored streak data to AsyncStorage');

            // Also update SQLite database
            await checkAndUpdateStreak(firebaseUid);
            console.log('✅ Restored streak data to SQLite');

            stats.streaksRestored++;

        } catch (error: any) {
            console.error('Error restoring user streaks:', error);
            errors.push(`User streaks restore error: ${error.message}`);
        }
    }

    private async restoreSubscriptions(firebaseUid: string, postgresUserId: string, stats: RestoreStats, errors: string[]) {
        try {
            const { data: subscription, error } = await supabase
                .from('user_subscriptions')
                .select('*')
                .eq('firebase_uid', firebaseUid)
                .single();

            if (error) {
                if (error.code === 'PGRST116') {
                    return; // Subscription doesn't exist
                }
                throw error;
            }

            const subscriptionData = {
                subscription_status: subscription.subscription_status,
                start_date: subscription.start_date,
                end_date: subscription.end_date,
                trial_ends_at: subscription.trial_ends_at,
                canceled_at: subscription.canceled_at,
                auto_renew: subscription.auto_renew,
                payment_method: subscription.payment_method,
                subscription_id: subscription.subscription_id
            };

            await updateSubscriptionStatus(firebaseUid, subscriptionData);
            stats.subscriptionsRestored++;

        } catch (error: any) {
            console.error('Error restoring subscription:', error);
            errors.push(`Subscription restore error: ${error.message}`);
        }
    }

    private async restoreCheatDaySettings(firebaseUid: string, postgresUserId: string, stats: RestoreStats, errors: string[]) {
        try {
            // Restore cheat day settings from users table (embedded approach)
            const { data: user, error } = await supabase
                .from('users')
                .select('cheat_day_enabled, cheat_day_frequency, last_cheat_day, next_cheat_day, preferred_cheat_day_of_week')
                .eq('firebase_uid', firebaseUid)
                .single();

            if (error) {
                if (error.code === 'PGRST116') {
                    return; // User doesn't exist
                }
                throw error;
            }

            // Only restore if cheat day is enabled or has settings
            if (user && (user.cheat_day_enabled || user.cheat_day_frequency)) {
                await initializeCheatDaySettings(
                    firebaseUid,
                    user.cheat_day_frequency || 7,
                    user.preferred_cheat_day_of_week
                );
                stats.cheatDaySettingsRestored++;
            }

        } catch (error: any) {
            console.error('Error restoring cheat day settings:', error);
            errors.push(`Cheat day settings restore error: ${error.message}`);
        }
    }

    private async restoreUserSettings(firebaseUid: string, postgresUserId: string, stats: RestoreStats, errors: string[]) {
        try {
            console.log('📋 Restoring user settings from Supabase to AsyncStorage...');

            const { data: settings, error } = await supabase
                .from('user_settings')
                .select('*')
                .eq('firebase_uid', firebaseUid)
                .single();

            if (error) {
                if (error.code === 'PGRST116') {
                    console.log('ℹ️ No user settings found in Supabase - skipping restore');
                    return;
                }
                throw error;
            }

            // Restore settings to AsyncStorage
            const restorePromises = [];

            // Restore notification settings
            if (settings.notification_settings && Object.keys(settings.notification_settings).length > 0) {
                restorePromises.push(
                    AsyncStorage.setItem('notification_settings', JSON.stringify(settings.notification_settings))
                );
                console.log('✅ Restoring notification settings');
            }

            // Restore data sharing settings
            if (settings.data_sharing_settings && Object.keys(settings.data_sharing_settings).length > 0) {
                restorePromises.push(
                    AsyncStorage.setItem('data_sharing_settings', JSON.stringify(settings.data_sharing_settings))
                );
                console.log('✅ Restoring data sharing settings');
            }

            // Restore privacy settings
            if (settings.privacy_settings && Object.keys(settings.privacy_settings).length > 0) {
                restorePromises.push(
                    AsyncStorage.setItem('privacy_settings', JSON.stringify(settings.privacy_settings))
                );
                console.log('✅ Restoring privacy settings');
            }

            // Restore streaks from ui_preferences
            if (settings.ui_preferences?.streaks) {
                restorePromises.push(
                    AsyncStorage.setItem('user_streaks', JSON.stringify(settings.ui_preferences.streaks))
                );
                console.log('✅ Restoring streak data');
            }

            // Restore daily goals from ui_preferences
            if (settings.ui_preferences?.daily_goals) {
                restorePromises.push(
                    AsyncStorage.setItem('daily_goals', JSON.stringify(settings.ui_preferences.daily_goals))
                );
                console.log('✅ Restoring daily goals data');
            }

            await Promise.all(restorePromises);
            stats.userSettingsRestored++;
            console.log('✅ User settings restored from Supabase');

        } catch (error: any) {
            console.error('Error restoring user settings:', error);
            errors.push(`User settings restore error: ${error.message}`);
        }
    }

    // Helper method to get missing fields between local and remote data
    private getMissingFields(localData: any, remoteData: any): any {
        const updates: any = {};

        for (const key in remoteData) {
            if (localData[key] === null || localData[key] === undefined || localData[key] === '') {
                if (remoteData[key] !== null && remoteData[key] !== undefined && remoteData[key] !== '') {
                    updates[key] = remoteData[key];
                }
            }
        }

        return updates;
    }

    // REMOVED: Manual sync trigger no longer needed with dual-write
    // async triggerManualSync(): Promise<SyncResult> {
    //     this.changeTracker.clear();
    //     return this.syncToPostgreSQL();
    // }

    // REMOVED: Sync status no longer relevant with dual-write architecture
    // getSyncStatus() {
    //     return {
    //         lastSyncTime: this.lastSyncTime,
    //         isSyncing: this.isSyncing,
    //         pendingChanges: Array.from(this.changeTracker),
    //         isAppActive: this.isAppActive
    //     };
    // }

    // REMOVED: Auto-sync controls no longer needed with dual-write
    // disableAutoSync() {
    //     if (this.appStateSubscription) {
    //         this.appStateSubscription?.remove();
    //         this.appStateSubscription = null;
    //     }
    //     this.changeTracker.clear();
    //     console.log('🔄 Auto-sync disabled');
    // }

    // REMOVED: Auto-sync controls no longer needed with dual-write
    // enableAutoSync() {
    //     if (!this.appStateSubscription) {
    //         this.setupEventDrivenSync();
    //     }
    //     console.log('🔄 Auto-sync enabled');
    // }

    // Clean up resources (simplified for dual-write mode)
    destroy() {
        // Nothing to clean up anymore - dual-write handles everything immediately
        console.log('🔄 Sync service destroyed');
    }
}

// Export singleton instance
export const postgreSQLSyncService = new PostgreSQLSyncService(); <|MERGE_RESOLUTION|>--- conflicted
+++ resolved
@@ -74,43 +74,8 @@
     private dbChangeUnsubscribe: (() => void) | null = null;
 
     constructor() {
-<<<<<<< HEAD
         // REMOVED: No longer need event-driven sync with dual-write architecture
         // this.setupEventDrivenSync();
-=======
-        this.setupEventDrivenSync();
-        // Listen for database changes so we know when local data mutated
-        this.dbChangeUnsubscribe = subscribeToDatabaseChanges(() => {
-            // Track a generic change and decide if we should sync
-            this.trackChange('user'); // type not important – just indicates change
-            this.maybeSyncAfterChange();
-        });
-    }
-
-    // Helper function to safely parse JSON with error handling
-    private safeJSONParse<T>(jsonString: string | null, fallback: T): T {
-        if (!jsonString) return fallback;
-        try {
-            return JSON.parse(jsonString);
-        } catch (error) {
-            console.error('JSON parse error:', error);
-            console.warn('Corrupted data detected, using fallback value');
-            return fallback;
-        }
-    }
-
-    // Setup event-driven sync instead of periodic sync
-    private setupEventDrivenSync() {
-        // Listen to app state changes
-        this.appStateSubscription = AppState.addEventListener('change', this.handleAppStateChange.bind(this));
-
-        // Remove any leftover periodic sync
-        if (this.syncIntervalId) {
-            clearInterval(this.syncIntervalId);
-            this.syncIntervalId = null;
-        }
-    }
->>>>>>> b347e430
 
         // REMOVED: Database change subscription for sync is no longer needed
         // Changes are immediately written to cloud with dual-write
@@ -120,6 +85,18 @@
         // });
 
         console.log('✅ PostgreSQLSyncService initialized (restore-only mode)');
+    }
+
+    // Helper function to safely parse JSON with error handling
+    private safeJSONParse<T>(jsonString: string | null, fallback: T): T {
+        if (!jsonString) return fallback;
+        try {
+            return JSON.parse(jsonString);
+        } catch (error) {
+            console.error('JSON parse error:', error);
+            console.warn('Corrupted data detected, using fallback value');
+            return fallback;
+        }
     }
 
     // REMOVED: No longer needed with dual-write architecture
